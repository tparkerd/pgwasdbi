--- conflicted
+++ resolved
@@ -7,13 +7,28 @@
 import pandas as pd
 
 from pgwasdbi.util import find, insert
-from pgwasdbi.util.models import (chromosome, genotype, genotype_version,
-                                  growout, growout_type, gwas_algorithm,
-                                  gwas_result, gwas_run, imputation_method,
-                                  kinship, kinship_algorithm, line, location,
-                                  phenotype, population, population_structure,
-                                  population_structure_algorithm, species,
-                                  trait, variant)
+from pgwasdbi.util.models import (
+    chromosome,
+    genotype,
+    genotype_version,
+    growout,
+    growout_type,
+    gwas_algorithm,
+    gwas_result,
+    gwas_run,
+    imputation_method,
+    kinship,
+    kinship_algorithm,
+    line,
+    location,
+    phenotype,
+    population,
+    population_structure,
+    population_structure_algorithm,
+    species,
+    trait,
+    variant,
+)
 
 
 def design(args):
@@ -33,7 +48,7 @@
             Type: "field", "phenotyper", etc.
             Growout: name, population ID, location ID, year, type
                     "PU09", maize282popID, PUlocID, 2009, fieldGrowoutTypeID
-    Traits (planned phenotypes/traits to measure)    
+    Traits (planned phenotypes/traits to measure)
     """
 
     # Set shorter variable names for frequently used values
@@ -42,90 +57,92 @@
 
     # Expected User Input
     # Species
-    species_shortname = args.species['shortname']
-    species_binomial = args.species['binomial']
-    species_subspecies = args.species['subspecies']
-    species_variety = args.species['variety']
+    species_shortname = args.species["shortname"]
+    species_binomial = args.species["binomial"]
+    species_subspecies = args.species["subspecies"]
+    species_variety = args.species["variety"]
     # Population
-    population_name = args.population['name']
+    population_name = args.population["name"]
     # Chromosome
-    chromosome_count = args.chromosome['count']
+    chromosome_count = args.chromosome["count"]
     # Genotype Version
     # NOTE(tparker): This is possibly just the info about the reference genome
     #                It is likely included with the VCF genotype file (.012).
-    genotype_version_assembly_name = args.genotype['version']['assembly_name']
-    genotype_version_annotation_name = args.genotype['version']['annotation_name']
-    reference_genome_line_name = args.population['reference_genome_line']
+    genotype_version_assembly_name = args.genotype["version"]["assembly_name"]
+    genotype_version_annotation_name = args.genotype["version"]["annotation_name"]
+    reference_genome_line_name = args.population["reference_genome_line"]
     # Growout, Type, and Location
     # NOTE(tparker): Unknown at this time
     # Location
     # Type
     # Growout
     #
-<<<<<<< HEAD
-    # # Traits
-    # # Allow for more than on phenotype files
-    # if isinstance(conf["phenotype_filename"], list):
-    #     conf['phenotype_filenames'] = [
-    #         f'{args.cwd}/{filename}' for filename in conf['phenotype_filename']]
-    # else:
-    #     conf['phenotype_filenames'] = [f'{args.cwd}/{conf["phenotype_filename"]}']
-=======
     # Traits
     # Allow for more than on phenotype files
     if isinstance(args.phenotype["file"], list):
         args.phenotype["file"] = [
-            f'{args.cwd}/{filename}' for filename in args.phenotype["file"]]
+            f"{args.cwd}/{filename}" for filename in args.phenotype["file"]
+        ]
     else:
         args.phenotype["file"] = [f'{args.cwd}/{args.phenotype["file"]}']
->>>>>>> 3f1d2704
 
     # Model Construction & Insertion
     # Species
-    s = species(species_shortname, species_binomial,
-                species_subspecies, species_variety)
+    s = species(
+        species_shortname, species_binomial, species_subspecies, species_variety
+    )
     species_id = insert.insert_species(conn, args, s)
-    args.species['id'] = species_id
-    logging.debug(f'[Insert]\tSpecies ID\t{species_id}, {s}')
+    args.species["id"] = species_id
+    logging.debug(f"[Insert]\tSpecies ID\t{species_id}, {s}")
     # Population
     p = population(population_name, species_id)
     population_id = insert.insert_population(conn, args, p)
-    args.population['id'] = population_id
-    logging.debug(f'[Insert]\tPopulation ID\t{population_id}: {p}')
+    args.population["id"] = population_id
+    logging.debug(f"[Insert]\tPopulation ID\t{population_id}: {p}")
     # Chromosome
     chromosome_ids = insert.insert_all_chromosomes_for_species(
-        conn, args, chromosome_count, species_id)
-    args.chromosome['ids'] = chromosome_ids
-    logging.debug(f'[Insert]\tChromosome IDs\t{chromosome_ids}')
+        conn, args, chromosome_count, species_id
+    )
+    args.chromosome["ids"] = chromosome_ids
+    logging.debug(f"[Insert]\tChromosome IDs\t{chromosome_ids}")
     # Line
     # working_filepath = lines_filename.substitute(dict(chr="chr1", cwd=f"{args.cwd}", shortname=species_shortname))
-    working_filepath = args.lines['file']
+    working_filepath = args.lines["file"]
     try:
         if not os.path.isfile(working_filepath):
-            raise FileNotFoundError(errno.ENOENT, os.strerror(
-                errno.ENOENT), working_filepath)
+            raise FileNotFoundError(
+                errno.ENOENT, os.strerror(errno.ENOENT), working_filepath
+            )
     except:
         raise
 
     # hard-coded substitue until just one file is used for lines
     line_ids = insert.insert_lines_from_file(
-        conn, args, working_filepath, population_id)
-    logging.debug(f'[Insert]\tLine IDs\t{line_ids}')
+        conn, args, working_filepath, population_id
+    )
+    logging.debug(f"[Insert]\tLine IDs\t{line_ids}")
     # Genotype Version
-    reference_genome_id = find.find_line(conn, args, reference_genome_line_name, population_id)
+    reference_genome_id = find.find_line(
+        conn, args, reference_genome_line_name, population_id
+    )
     if reference_genome_id is None:
-        raise Exception(f"Reference genome '{reference_genome_line_name}' must exist in the given population.")
+        raise Exception(
+            f"Reference genome '{reference_genome_line_name}' must exist in the given population."
+        )
     logging.debug(
-        f'[Insert]\tReference Genome ID\t{reference_genome_id}, ({reference_genome_line_name}, {population_id})')
-    gv = genotype_version(genotype_version_name=genotype_version_assembly_name,
-                          genotype_version=genotype_version_annotation_name,
-                          reference_genome=reference_genome_id,
-                          genotype_version_population=population_id)
+        f"[Insert]\tReference Genome ID\t{reference_genome_id}, ({reference_genome_line_name}, {population_id})"
+    )
+    gv = genotype_version(
+        genotype_version_name=genotype_version_assembly_name,
+        genotype_version=genotype_version_annotation_name,
+        reference_genome=reference_genome_id,
+        genotype_version_population=population_id,
+    )
     genotype_version_id = insert.insert_genotype_version(conn, args, gv)
-    args.genotype['version']['id'] = genotype_version_id
-    logging.debug(f'[Insert]\tGenome Version ID\t{genotype_version_id}')
+    args.genotype["version"]["id"] = genotype_version_id
+    logging.debug(f"[Insert]\tGenome Version ID\t{genotype_version_id}")
     if genotype_version_id is None:
-        raise Exception(f'Genotype version is None for parameters: {pformat(gv)}')
+        raise Exception(f"Genotype version is None for parameters: {pformat(gv)}")
 
     # Growout, Type, and Location
     # NOTE(tparker): Unknown at this time
@@ -136,21 +153,19 @@
     # Traits
     # Go through all the phenotype files available for the dataset and insert
     # the recorded traits for each.
-<<<<<<< HEAD
-    for phenotype_filepath in conf['phenotype_filename']:
-=======
-    for phenotype_filepath in args.phenotype['files']:
->>>>>>> 3f1d2704
+    for phenotype_filepath in args.phenotype["files"]:
         try:
             if not os.path.isfile(phenotype_filepath):
-                raise FileNotFoundError(errno.ENOENT, os.strerror(errno.ENOENT), phenotype_filepath)
+                raise FileNotFoundError(
+                    errno.ENOENT, os.strerror(errno.ENOENT), phenotype_filepath
+                )
         except:
             raise
         traits = list(pd.read_csv(phenotype_filepath, index_col=0))
         trait_ids = insert.insert_traits_from_traitlist(
-            conn, args, traits, phenotype_filepath)
-        logging.debug(
-            f'[Insert]\tTrait IDs for {phenotype_filepath}\t{trait_ids}')
+            conn, args, traits, phenotype_filepath
+        )
+        logging.debug(f"[Insert]\tTrait IDs for {phenotype_filepath}\t{trait_ids}")
 
 
 def collect(args):
@@ -172,61 +187,85 @@
     # Phenotype
     # NOTE(tparker): Define in earlier stage
     # Genotype
-    genotype_filename = Template('${cwd}/${chr}_${shortname}.012')
+    genotype_filename = Template("${cwd}/${chr}_${shortname}.012")
     # Variants
-    variants_filename = Template('${cwd}/${chr}_${shortname}.012.pos')
-
-    chromosome_count = conf['number_of_chromosomes']
-    species_id = conf['species_id']
-    species_shortname = conf['species_shortname']
-    genotype_version_id = conf['genotype_version_id']
+    variants_filename = Template("${cwd}/${chr}_${shortname}.012.pos")
+
+    chromosome_count = conf["number_of_chromosomes"]
+    species_id = conf["species_id"]
+    species_shortname = conf["species_shortname"]
+    genotype_version_id = conf["genotype_version_id"]
 
     # Model Construction & Insertion
     # Phenotype
-    for phenotype_filepath in conf['phenotype_filename']:
+    for phenotype_filepath in conf["phenotype_filename"]:
         if not os.path.isfile(phenotype_filepath):
-            raise FileNotFoundError(errno.ENOENT, os.strerror(
-                errno.ENOENT), phenotype_filepath)
-
-        population_id = conf['population_id']
+            raise FileNotFoundError(
+                errno.ENOENT, os.strerror(errno.ENOENT), phenotype_filepath
+            )
+
+        population_id = conf["population_id"]
         phenotype_ids = insert.insert_phenotypes_from_file(
-            conn, args, phenotype_filepath, population_id, phenotype_filepath)
+            conn, args, phenotype_filepath, population_id, phenotype_filepath
+        )
         logging.debug(
-            f'[Insert]\tPhenotype IDs for {phenotype_filepath}\t{phenotype_ids}')
+            f"[Insert]\tPhenotype IDs for {phenotype_filepath}\t{phenotype_ids}"
+        )
 
     # Genotype
-    line_filename = conf['lines_filename']
+    line_filename = conf["lines_filename"]
     for c in range(1, chromosome_count + 1):
-        chromosome_shortname = 'chr' + str(c)
+        chromosome_shortname = "chr" + str(c)
         chromosome_id = find.find_chromosome(
-            conn, args, chromosome_shortname, species_id)
+            conn, args, chromosome_shortname, species_id
+        )
         geno_filename = genotype_filename.substitute(
-            dict(chr=chromosome_shortname, cwd=f'{args.cwd}', shortname=species_shortname))
+            dict(
+                chr=chromosome_shortname, cwd=f"{args.cwd}", shortname=species_shortname
+            )
+        )
 
         if not os.path.isfile(geno_filename):
-            logging.warning(FileNotFoundError(errno.ENOENT, os.strerror(errno.ENOENT), geno_filename)) 
+            logging.warning(
+                FileNotFoundError(
+                    errno.ENOENT, os.strerror(errno.ENOENT), geno_filename
+                )
+            )
             continue
         if not os.path.isfile(line_filename):
-            logging.error(FileNotFoundError(errno.ENOENT, os.strerror(errno.ENOENT), line_filename))
-        genotype_ids = insert.insert_genotypes_from_file(conn=conn,
-                                                         args=args,
-                                                         genotypeFile=geno_filename,
-                                                         lineFile=line_filename,
-                                                         chromosomeID=chromosome_id,
-                                                         populationID=population_id,
-                                                         genotype_versionID=genotype_version_id
-                                                         )
-        conf['genotype_ids'] = genotype_ids
+            logging.error(
+                FileNotFoundError(
+                    errno.ENOENT, os.strerror(errno.ENOENT), line_filename
+                )
+            )
+        genotype_ids = insert.insert_genotypes_from_file(
+            conn=conn,
+            args=args,
+            genotypeFile=geno_filename,
+            lineFile=line_filename,
+            chromosomeID=chromosome_id,
+            populationID=population_id,
+            genotype_versionID=genotype_version_id,
+        )
+        conf["genotype_ids"] = genotype_ids
 
     # Variants
     for c in range(1, chromosome_count + 1):
-        chromosome_shortname = 'chr' + str(c)
+        chromosome_shortname = "chr" + str(c)
         chromosome_id = find.find_chromosome(
-            conn, args, chromosome_shortname, species_id)
+            conn, args, chromosome_shortname, species_id
+        )
         variant_filename = variants_filename.substitute(
-            dict(chr=chromosome_shortname, cwd=f'{args.cwd}', shortname=species_shortname))
+            dict(
+                chr=chromosome_shortname, cwd=f"{args.cwd}", shortname=species_shortname
+            )
+        )
         if not os.path.isfile(variant_filename):
-            logging.warning(FileNotFoundError(errno.ENOENT, os.strerror(errno.ENOENT), variant_filename))
+            logging.warning(
+                FileNotFoundError(
+                    errno.ENOENT, os.strerror(errno.ENOENT), variant_filename
+                )
+            )
             continue
         # insert.insert_variants_from_file(conn,
         #                                  args,
@@ -235,8 +274,6 @@
         #                                  chromosome_id)
 
         # NOTE(tparker): Changed variant insertion to the async version
-        insert.insert_variants_from_file_async(conn,
-                                               args,
-                                               variant_filename,
-                                               species_id,
-                                               chromosome_id)+        insert.insert_variants_from_file_async(
+            conn, args, variant_filename, species_id, chromosome_id
+        )
--- conflicted
+++ resolved
@@ -1,13 +1,5 @@
-<<<<<<< HEAD
 """Top-level package for Plant GWAS database Ingest Package."""
 
 __author__ = """Timothy Dennis Parker"""
 __email__ = 'tparker@danforthcenter.org'
-__version__ = '0.1.0'
-=======
-"""Top-level package for pgwasdbi."""
-
-__author__ = """Tim Parker"""
-__email__ = "Tim.ParkerD@gmail.com"
-__version__ = "0.2.0"
->>>>>>> 5c902de4
+__version__ = '0.1.0'
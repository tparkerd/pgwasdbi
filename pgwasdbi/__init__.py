<<<<<<< HEAD
"""Top-level package for pgwasdbi."""

__author__ = """Tim Parker"""
__email__ = 'Tim.ParkerD@gmail.com'
__version__ = '0.2.0'
=======
__version__ = '0.1.0'
>>>>>>> 3f1d2704
<|MERGE_RESOLUTION|>--- conflicted
+++ resolved
@@ -1,9 +1,5 @@
-<<<<<<< HEAD
 """Top-level package for pgwasdbi."""
 
 __author__ = """Tim Parker"""
-__email__ = 'Tim.ParkerD@gmail.com'
-__version__ = '0.2.0'
-=======
-__version__ = '0.1.0'
->>>>>>> 3f1d2704
+__email__ = "Tim.ParkerD@gmail.com"
+__version__ = "0.2.0"